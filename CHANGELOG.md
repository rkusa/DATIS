# Changelog
All notable changes to this project will be documented in this file.

The format is based on [Keep a Changelog](http://keepachangelog.com/en/1.0.0/)
and this project adheres to [Semantic Versioning](http://semver.org/spec/v2.0.0.html).

<<<<<<< HEAD
## [0.10.0-beta1] - 2019-10-18
### Changed
- Upgraded to the SRS 1.7.0.0 network changes. DATIS now acts as a 1.7.0.0 SRS client.
=======
## [0.9.2] - 2019-10-28
### Fixed
- In some cases stations stopped transmitting every ~0.5 secs should be fixed
- Restore consistent ~3sec pause between reports
>>>>>>> 0285e0d0

## [0.9.1] - 2019-10-14
### Fixed
- Do not SPAM logs when connection to SRS is lost #18

### Changed
- Automatically try to re-connect to SRS if connection to SRS got lost or if DATIS is started before SRS

## [0.9.0] - 2019-08-13
### Added
- Option to enable debug logging (useful when investigating issues; logs into `Saved Games\DCS\Logs\DATIS.log`)
- Option to change the SRS Server port

### Fixed
- Fix rounding issue in parsing of certain frequencies #15

## [0.8.0] - 2019-04-23
### Changed
- DATIS now acts as an SRS version 1.6.0.0 client (and thus doesn't work with <1.6 servers anymore)

## [0.7.1] - 2019-03-03
### Fixed
- Fix missing `Terrain` global when starting DCS server with `--norender`

### Changed
- Use different log levels for DCS Lua hook

## [0.7.0] - 2019-01-10
### Changed
- Added radio information to the initial SRS sync message #10
- All ATIS reports are now exported into the DCS saved games directory into `Logs\atis-reports.json`

### Added
- Log a warning if there are no ATIS stations found

### Fixed
- Fix parsing of airfield names that contain a space in their name
- Fix wind speed unit

## [0.6.0] - 2018-12-04
### Changed
- Reduced logging output (to started, stopped and error messages)

## [0.5.0] - 2018-11-28
### Added
- Added QFE in inHg and hPa to the ATIS report remarks

### Fixed
- Fixed reading runways with a _L_ or _R_ suffix

## [0.4.4] - 2018-11-21
### Fixed
- Properly rotate and normalize the DCS reported wind direction

## [0.4.3] - 2018-11-11
### Fixed
- Fixed active runway calculation

## [0.4.2] - 2018-11-07
### Fixed
- Pressure and temperature readings should now also work when the server does not hit the "Briefing" button
- SRS broadcasts should now always be stopped when the mission is stopped

## [0.4.1] - 2018-11-04
### Fixed
- Properly handle and report Gcloud TTS API errors (the previous error message was not useful at all, see #8)

## [0.4.0] - 2018-11-03
### Added
- Added option to setup ATIS stations by [adding static units](https://github.com/rkusa/DATIS#mission-setup) with a specific naming scheme to the mission
- Possibility to use a different voice per station

### Fixed
- TTS should now properly read ZERO and not "o"
- Pressure and temperature readings fixed for multiplayer servers (was only working correctly in SP)

### Changed
- Added "Cloud conditions" in front of the cloud report
- Added longer breaks between the different report parts
- Skip the "DECIMAL" when calling out the altimeter setting

## [0.3.0] - 2018-10-24
### Changed
- Extracted Google Cloud Access Key into "DCS ATIS" option specials menu

## [0.2.1] - 2018-10-12
### Fixed
- reverted most phonetic number replacements (TTL handles normal numbers fine)

## [0.2.0] - 2018-10-12
### Added
- visibility report
- clouds report

### Fixed
- QNH properly read at ground level<|MERGE_RESOLUTION|>--- conflicted
+++ resolved
@@ -4,16 +4,14 @@
 The format is based on [Keep a Changelog](http://keepachangelog.com/en/1.0.0/)
 and this project adheres to [Semantic Versioning](http://semver.org/spec/v2.0.0.html).
 
-<<<<<<< HEAD
-## [0.10.0-beta1] - 2019-10-18
-### Changed
-- Upgraded to the SRS 1.7.0.0 network changes. DATIS now acts as a 1.7.0.0 SRS client.
-=======
 ## [0.9.2] - 2019-10-28
 ### Fixed
 - In some cases stations stopped transmitting every ~0.5 secs should be fixed
 - Restore consistent ~3sec pause between reports
->>>>>>> 0285e0d0
+
+## [0.10.0-beta1] - 2019-10-18
+### Changed
+- Upgraded to the SRS 1.7.0.0 network changes. DATIS now acts as a 1.7.0.0 SRS client.
 
 ## [0.9.1] - 2019-10-14
 ### Fixed
