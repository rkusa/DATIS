--- conflicted
+++ resolved
@@ -94,9 +94,10 @@
                 info_ltr_override = option_value.chars().next().map(|c| c.to_ascii_uppercase());
             }
             "ACTIVE" => {
-                active_rwy_override = Some(option_value.to_string());
-            }
-<<<<<<< HEAD
+                active_rwy_override = caps
+                    .get(2)
+                    .map_or(None, |param| Some(param.as_str().into()));
+            }
             "NO" => match option_value.to_uppercase().as_str() {
                 "HPA" => {
                     no_hpa = true;
@@ -107,14 +108,7 @@
                 _ => {
                     log::warn!("Unsupported ATIS NO option {}", option_value);
                 }
-            },
-=======
-            "ACTIVE" => {
-                active_rwy_override = caps
-                    .get(2)
-                    .map_or(None, |param| Some(param.as_str().into()));
-            }
->>>>>>> 0f0a0e8f
+            }
             _ => {
                 log::warn!("Unsupported ATIS station option {}", option_key);
             }
