--- conflicted
+++ resolved
@@ -28,11 +28,7 @@
     let station_configs_from_description = {
         let dcs: LuaTable<'_> = lua.globals().get("DCS")?;
         let mission_description: String = dcs.call_function("getMissionDescription", ())?;
-<<<<<<< HEAD
-        extract_stationc_config_from_mission_description(&mission_description)
-=======
         extract_station_config_from_mission_description(&mission_description)
->>>>>>> 5264b96b
     };
 
     // Create a random generator for creating the information letter offset.
@@ -235,11 +231,7 @@
                     freq: config.atis,
                     tts: default_voice.clone(),
                     transmitter: Transmitter::Airfield(airfield),
-<<<<<<< HEAD
-                    rpc: Some(rpc.clone()),
-=======
                     ipc: Some(ipc.clone()),
->>>>>>> 5264b96b
                 }
             })
         })
