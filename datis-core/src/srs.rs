use std::io::{self, Cursor, Write};
use std::net::{TcpStream, UdpSocket};
use std::time::{Duration, Instant};
use std::{fmt, thread};

use crate::error::Error;
use crate::export::ReportExporter;
use crate::polly::polly_tts;
use crate::station::{Position, Station};
use crate::tts::{gcloud, TextToSpeechProvider};
use crate::weather::Weather;
use crate::worker::{Context, Worker};
use audiopus::{coder::Encoder, Application, Bitrate, Channels, SampleRate};
use byteorder::{LittleEndian, WriteBytesExt};
use ogg::reading::PacketReader;
use uuid::Uuid;

const MAX_FRAME_LENGTH: usize = 1024;

pub struct AtisSrsClient<W: Weather + Clone> {
    sguid: String,
    gcloud_key: String,
    amzn_private: String,
    amzn_secret: String,
    amzn_region: String,
    port: u16,
    station: Station<W>,
    exporter: Option<ReportExporter>,
    worker: Vec<Worker<()>>,
}

impl<W: Weather + Clone + Send + 'static> AtisSrsClient<W> {
    pub fn new(
        station: Station<W>,
        exporter: Option<ReportExporter>,
        gcloud_key: String,
        amzn_private: String,
        amzn_secret: String,
        amzn_region: String,
        port: u16,
    ) -> Self {
        let sguid = Uuid::new_v4();
        let sguid = base64::encode_config(sguid.as_bytes(), base64::URL_SAFE_NO_PAD);
        assert_eq!(sguid.len(), 22);

        AtisSrsClient {
            sguid,
            gcloud_key,
            amzn_private,
            amzn_secret,
            amzn_region,
            port,
            station,
            exporter,
            worker: Vec::new(),
        }
    }

    pub fn start(&mut self) -> Result<(), Error> {
        if !self.worker.is_empty() {
            // already started
            return Ok(());
        }

        // spawn thread that sends sync messages to SRS
        let sguid = self.sguid.clone();
        let station = self.station.clone();
        let srs_sync_port = self.port;
        self.worker.push(Worker::new(move |ctx| {
            loop {
                match srs_update(&ctx, &sguid, &station, srs_sync_port) {
                    Ok(false) => return,
                    Ok(true) => {}
                    Err(err) => {
                        error!("Error sending/receiving SRS update message: {}", err);
                    }
                }

                // TODO: exponential backoff?
                info!("Trying to reconnect update connection in 10 seconds");
                if ctx.should_stop_timeout(Duration::from_secs(10)) {
                    return;
                }
            }
        }));

        // spawn audio broadcast thread
        let sguid = self.sguid.clone();
        let gcloud_key = self.gcloud_key.clone();
        let amzn_private = self.amzn_private.clone();
        let amzn_secret = self.amzn_secret.clone();
        let amzn_region = self.amzn_region.clone();
        let station = self.station.clone();
        let exporter = self.exporter.clone();
        let srs_voice_port = self.port;
        self.worker.push(Worker::new(move |ctx| {
            loop {
                match audio_broadcast(
                    &ctx,
                    &sguid,
                    &gcloud_key,
                    &amzn_private,
                    &amzn_secret,
                    &amzn_region,
                    &station,
                    exporter.as_ref(),
                    srs_voice_port,
                ) {
                    Ok(false) => return,
                    Ok(true) => {}
                    Err(err) => {
                        error!(
                            "Error sending ATIS report to SRS (UDP port {}): {}",
                            srs_voice_port, err
                        );
                    }
                }

                // TODO: exponential backoff?
                info!("Trying to reconnect voice connection in 10 seconds");
                if ctx.should_stop_timeout(Duration::from_secs(10)) {
                    return;
                }
            }
        }));

        Ok(())
    }

    pub fn stop(self) {
        for worker in self.worker.into_iter() {
            worker.stop();
        }
    }

    pub fn pause(&self) {
        for worker in &self.worker {
            worker.pause();
        }
    }

    pub fn unpause(&self) {
        for worker in &self.worker {
            worker.unpause();
        }
    }
}

fn srs_update<W: Weather + Clone>(
    ctx: &Context,
    sguid: &str,
    station: &Station<W>,
    srs_sync_port: u16,
) -> Result<bool, Error> {
    let mut stream = TcpStream::connect(("127.0.0.1", srs_sync_port))?;
    stream.set_nodelay(true)?;
    stream.set_read_timeout(Some(Duration::from_millis(100)))?;

    let name = format!("ATIS {}", station.name);
    let mut position = station.airfield.position.clone();
    position.alt += 100.0; // increase sending alt to 100m above ground for LOS

    // send initial SYNC message
    let sync_msg = Message {
        client: Some(Client {
            client_guid: &sguid,
            name: &name,
            position: position.clone(),
            coalition: Coalition::Blue,
            radio_info: Some(RadioInfo {
                name: "ATIS",
                pos: position.clone(),
                ptt: false,
                radios: vec![Radio {
                    enc: false,
                    enc_key: 0,
                    enc_mode: 0, // no encryption
                    freq_max: 1.0,
                    freq_min: 1.0,
                    freq: station.atis_freq as f64,
                    modulation: 0,
                    name: "ATIS",
                    sec_freq: 0.0,
                    volume: 1.0,
                    freq_mode: 0, // Cockpit
                    vol_mode: 0,  // Cockpit
                    expansion: false,
                    channel: -1,
                    simul: false,
                }],
                control: 0, // HOTAS
                selected: 0,
                unit: &name,
                unit_id: 0,
                simultaneous_transmission: true,
            }),
        }),
        msg_type: MsgType::Sync,
        version: "1.7.0.0",
    };

    serde_json::to_writer(&stream, &sync_msg)?;
    stream.write_all(&[b'\n'])?;

    let mut last_update = Instant::now();
    let update_interval = Duration::from_secs(5);
    let mut sink = io::sink();

    loop {
        // sends an update RPC call to SRS every ~5 seconds
        if last_update.elapsed() > update_interval {
            let upd_msg = Message {
                client: Some(Client {
                    client_guid: &sguid,
                    name: &name,
                    position: position.clone(),
                    coalition: Coalition::Blue,
                    radio_info: None,
                }),
                msg_type: MsgType::Update,
                version: "1.7.0.0",
            };

            serde_json::to_writer(&mut stream, &upd_msg)?;
            stream.write_all(&[b'\n'])?;

            last_update = Instant::now();
        }

        // receive and discard messages from the SRS server
        match io::copy(&mut stream, &mut sink) {
            Ok(bytes_read) => {
                if bytes_read == 0 {
                    // the connection has been closed by SRS
                    return Ok(true);
                }
            }
            Err(err) => match err.kind() {
                io::ErrorKind::TimedOut => {}
                _ => {
                    return Err(err.into());
                }
            },
        }

        if ctx.should_stop() {
            return Ok(false);
        }
    }
}

fn audio_broadcast<W: Weather + Clone>(
    ctx: &Context,
    sguid: &str,
    gloud_key: &str,
    amzn_private: &str,
    amzn_secret: &str,
    amzn_region: &str,
    station: &Station<W>,
    exporter: Option<&ReportExporter>,
    srs_port: u16,
) -> Result<bool, Error> {
    let interval = Duration::from_secs(60 * 60); // 60min
    let mut interval_start;
    let mut report_ix = 0;
    let mut packet_nr: u64 = 1;
    loop {
        interval_start = Instant::now();

        let report = station.generate_report(report_ix, true)?;
        let report_textual = station.generate_report(report_ix, false)?;
        if let Some(exporter) = exporter {
            if let Err(err) = exporter.export(&station.name, report_textual) {
                error!("Error exporting report: {}", err);
            }
        }

        report_ix += 1;
        debug!("Report: {}", report);

<<<<<<< HEAD
        //here comes Polly
        let mut data: Vec<u8> = Vec::new();
        let mut polly_data: Vec<i16> = Vec::new();
        let use_polly = true;

        if use_polly {
            polly_data = polly_tts(&report, "Brian", &amzn_private, &amzn_secret, &amzn_region)?;
        } else {
            data = text_to_speech(&gloud_key, &report, station.voice)?;
        }
=======
        let data = match station.tts {
            TextToSpeechProvider::GoogleCloud { voice } => {
                gcloud::text_to_speech(&gloud_key, &report, voice)?
            }
        };
>>>>>>> 8ee4b47e
        let mut data = Cursor::new(data);

        let srs_addr = ("127.0.0.1", srs_port);
        let socket = UdpSocket::bind("127.0.0.1:0")?;
        socket.set_read_timeout(Some(Duration::from_millis(10)))?;

        // Excess bytes are discarded, when receiving messages longer than our buffer. Since we want to discard the whole
        // message anyway, a buffer with a length 1 is fine here.
        let mut sink = [0; 1];

        loop {
            let elapsed = Instant::now() - interval_start;
            if elapsed > interval {
                // every 60min, generate a new report
                break;
            }

            if use_polly {
                //info!("Sending polly to srs for station {}, on frequency {}.", station.airfield.name, station.atis_freq);

                let mut size = 0;
                let mut id: u64 = 1;
                let enc = Encoder::new(SampleRate::Hz16000, Channels::Mono, Application::Voip);
                let enc = enc.unwrap();

                const MONO_20MS: usize = 16000 * 1 * 20 / 1000;
                const SRS_DELAY_FACTOR: u64 = 40; //divide by 100 so it's actually 0.4
                let mut start_pos = 0;
                let mut end_pos = MONO_20MS;
                let mut output = [0; 256];
                let mut srs_out = true;

                while start_pos < polly_data.len() {
                    //cut off the last frame
                    if end_pos > polly_data.len() {
                        srs_out = false;
                        start_pos += MONO_20MS;
                        end_pos += MONO_20MS;
                    }

                    //play out to srs
                    if srs_out {
                        // encode to opus
                        let bytes_written = enc
                            .encode(&polly_data[start_pos..end_pos], &mut output)
                            .expect("opus encoding");
                        start_pos += MONO_20MS;
                        end_pos += MONO_20MS;
                        //pack frame
                        let frame =
                            pack_frame(&sguid, id, station.atis_freq, &output[..bytes_written])?;
                        socket.send_to(&frame, srs_addr)?;
                        size = bytes_written;
                        id += 1;

                        // read and discard pending datagrams
                        match socket.recv_from(&mut sink) {
                            Err(err) => match err.kind() {
                                io::ErrorKind::TimedOut => {}
                                _ => {
                                    return Err(err.into());
                                }
                            },
                            _ => {}
                        }
                    }

                    if srs_out {
                        //Flexing the sleep time based on the size of the opus packet written
                        let this_delay = (size as f64 * SRS_DELAY_FACTOR as f64) / 100 as f64;
                        //info!("Size = {}, Delay = {} for iteration {}.",size, this_delay, counter);
                        thread::sleep(Duration::from_micros(1000 * this_delay as u64));
                    }

                    if ctx.should_stop() {
                        return Ok(false);
                    }
                }
                //info!("Returning Ok from polly playback fork.");
                //inserting 3000 ms break between broadcasts as we still cut off the transmission too early
                thread::sleep(Duration::from_millis(3000 as u64));

                if ctx.should_stop_timeout(Duration::from_secs(5)) {
                    return Ok(false);
                }
            } else {
                data.set_position(0);
                let start = Instant::now();
                let mut size = 0;
                let mut audio = PacketReader::new(data);
                while let Some(pck) = audio.read_packet()? {
                    let pck_size = pck.data.len();
                    if pck_size == 0 {
                        continue;
                    }
                    size += pck_size;
                    let frame = pack_frame(&sguid, packet_nr, station.atis_freq, &pck.data)?;
                    socket.send_to(&frame, srs_addr)?;
                    packet_nr = packet_nr.wrapping_add(1);

                    // read and discard pending datagrams
                    match socket.recv_from(&mut sink) {
                        Err(err) => match err.kind() {
                            io::ErrorKind::TimedOut => {}
                            _ => {
                                return Err(err.into());
                            }
                        },
                        _ => {}
                    }

                    // wait for the current ~playtime before sending the next package
                    let secs = (size * 8) as f64 / 1024.0 / 32.0; // 32 kBit/s
                    let playtime = Duration::from_millis((secs * 1000.0) as u64);
                    let elapsed = start.elapsed();
                    if playtime > elapsed {
                        thread::sleep(playtime - elapsed);
                    }

                    if ctx.should_stop() {
                        return Ok(false);
                    }
                }

                debug!("TOTAL SIZE: {}", size);

                // 32 kBit/s
                let secs = (size * 8) as f64 / 1024.0 / 32.0;
                debug!("SECONDS: {}", secs);
                let playtime = Duration::from_millis((secs * 1000.0) as u64);
                let elapsed = Instant::now() - start;
                if playtime > elapsed {
                    thread::sleep(playtime - elapsed);
                }

                if ctx.should_stop_timeout(Duration::from_secs(3)) {
                    return Ok(false);
                }

                data = audio.into_inner();
            }
        }
    }
}

fn pack_frame(sguid: &str, id: u64, freq: u64, rd: &[u8]) -> Result<Vec<u8>, io::Error> {
    let mut frame = Cursor::new(Vec::with_capacity(MAX_FRAME_LENGTH));

    // header segment will be written at the end
    frame.set_position(6);

    // - AUDIO SEGMENT
    let len_before = frame.position();
    // AudioPart1
    frame.write_all(&rd)?;
    let len_audio_part = frame.position() - len_before;

    // - FREQUENCY SEGMENT
    let len_before = frame.position();
    // Frequency
    frame.write_f64::<LittleEndian>(freq as f64)?;
    // Modulation
    //    AM = 0,
    //    FM = 1,
    //    INTERCOM = 2,
    //    DISABLED = 3
    frame.write_all(&[0])?;
    // Encryption
    //    NO_ENCRYPTION = 0,
    //    ENCRYPTION_JUST_OVERLAY = 1,
    //    ENCRYPTION_FULL = 2,
    //    ENCRYPTION_COCKPIT_TOGGLE_OVERLAY_CODE = 3
    frame.write_all(&[0])?;
    let len_frequency = frame.position() - len_before;

    // - FIXED SEGMENT
    // UnitId
    frame.write_u32::<LittleEndian>(0)?;
    // PacketId
    frame.write_u64::<LittleEndian>(id)?;
    // GUID
    frame.write_all(sguid.as_bytes())?;

    // - HEADER SEGMENT
    let len_packet = frame.get_ref().len();
    frame.set_position(0);
    // Packet Length
    frame.write_u16::<LittleEndian>(len_packet as u16)?;
    // AudioPart1 Length
    frame.write_u16::<LittleEndian>(len_audio_part as u16)?;
    // FrequencyPart Length
    frame.write_u16::<LittleEndian>(len_frequency as u16)?;

    Ok(frame.into_inner())
}

#[derive(Clone, Copy, Debug, Eq, PartialEq)]
enum MsgType {
    Update,
    Sync,
}

#[derive(Clone, Copy, Debug, Eq, PartialEq)]
enum Coalition {
    Blue,
    Red,
}

#[derive(Serialize, Deserialize, Debug)]
#[serde(rename_all = "camelCase")]
struct Radio<'a> {
    enc: bool,
    enc_key: u8,
    enc_mode: u8,
    freq_max: f64,   // 1.0,
    freq_min: f64,   // 1.0,
    freq: f64,       // 1.0,
    modulation: u8,  // 3,
    name: &'a str,   // "No Radio",
    sec_freq: f64,   // 0.0,
    volume: f32,     // 1.0,
    freq_mode: u8,   // 0,
    vol_mode: u8,    // 0,
    expansion: bool, // false,
    channel: i32,    // -1,
    simul: bool,     // false
}

#[derive(Serialize, Deserialize, Debug)]
#[serde(rename_all = "camelCase")]
struct RadioInfo<'a> {
    name: &'a str,
    pos: Position,
    ptt: bool,
    radios: Vec<Radio<'a>>,
    control: u8,
    selected: usize,
    unit: &'a str,
    unit_id: usize,
    simultaneous_transmission: bool,
}

#[derive(Serialize, Deserialize, Debug)]
#[serde(rename_all = "PascalCase")]
struct Client<'a> {
    client_guid: &'a str,
    name: &'a str,
    position: Position,
    coalition: Coalition,
    radio_info: Option<RadioInfo<'a>>,
    // ClientChannelId
}

#[derive(Serialize, Deserialize, Debug)]
#[serde(rename_all = "PascalCase")]
struct Message<'a> {
    client: Option<Client<'a>>,
    msg_type: MsgType,
    // Clients
    // ServerSettings
    // ExternalAWACSModePassword
    version: &'a str,
}

impl ::serde::Serialize for MsgType {
    fn serialize<S>(&self, serializer: S) -> Result<S::Ok, S::Error>
    where
        S: ::serde::Serializer,
    {
        // Serialize the enum as a u64.
        serializer.serialize_u64(match *self {
            MsgType::Update => 1,
            MsgType::Sync => 2,
        })
    }
}

impl<'de> ::serde::Deserialize<'de> for MsgType {
    fn deserialize<D>(deserializer: D) -> Result<Self, D::Error>
    where
        D: ::serde::Deserializer<'de>,
    {
        struct Visitor;

        impl<'de> ::serde::de::Visitor<'de> for Visitor {
            type Value = MsgType;

            fn expecting(&self, formatter: &mut fmt::Formatter<'_>) -> fmt::Result {
                formatter.write_str("positive integer")
            }

            fn visit_u64<E>(self, value: u64) -> Result<MsgType, E>
            where
                E: ::serde::de::Error,
            {
                // Rust does not come with a simple way of converting a
                // number to an enum, so use a big `match`.
                match value {
                    1 => Ok(MsgType::Update),
                    2 => Ok(MsgType::Sync),
                    _ => Err(E::custom(format!(
                        "unknown {} value: {}",
                        stringify!(MsgType),
                        value
                    ))),
                }
            }
        }

        // Deserialize the enum from a u64.
        deserializer.deserialize_u64(Visitor)
    }
}

impl ::serde::Serialize for Coalition {
    fn serialize<S>(&self, serializer: S) -> Result<S::Ok, S::Error>
    where
        S: ::serde::Serializer,
    {
        // Serialize the enum as a u64.
        serializer.serialize_u64(match *self {
            Coalition::Blue => 2,
            Coalition::Red => 1,
        })
    }
}

impl<'de> ::serde::Deserialize<'de> for Coalition {
    fn deserialize<D>(deserializer: D) -> Result<Self, D::Error>
    where
        D: ::serde::Deserializer<'de>,
    {
        struct Visitor;

        impl<'de> ::serde::de::Visitor<'de> for Visitor {
            type Value = Coalition;

            fn expecting(&self, formatter: &mut fmt::Formatter<'_>) -> fmt::Result {
                formatter.write_str("positive integer")
            }

            fn visit_u64<E>(self, value: u64) -> Result<Coalition, E>
            where
                E: ::serde::de::Error,
            {
                // Rust does not come with a simple way of converting a
                // number to an enum, so use a big `match`.
                match value {
                    1 => Ok(Coalition::Red),
                    2 => Ok(Coalition::Blue),
                    _ => Err(E::custom(format!(
                        "unknown {} value: {}",
                        stringify!(Coalition),
                        value
                    ))),
                }
            }
        }

        // Deserialize the enum from a u64.
        deserializer.deserialize_u64(Visitor)
    }
}<|MERGE_RESOLUTION|>--- conflicted
+++ resolved
@@ -10,7 +10,7 @@
 use crate::tts::{gcloud, TextToSpeechProvider};
 use crate::weather::Weather;
 use crate::worker::{Context, Worker};
-use audiopus::{coder::Encoder, Application, Bitrate, Channels, SampleRate};
+use audiopus::{coder::Encoder, Application, Channels, SampleRate};
 use byteorder::{LittleEndian, WriteBytesExt};
 use ogg::reading::PacketReader;
 use uuid::Uuid;
@@ -278,7 +278,6 @@
         report_ix += 1;
         debug!("Report: {}", report);
 
-<<<<<<< HEAD
         //here comes Polly
         let mut data: Vec<u8> = Vec::new();
         let mut polly_data: Vec<i16> = Vec::new();
@@ -287,15 +286,12 @@
         if use_polly {
             polly_data = polly_tts(&report, "Brian", &amzn_private, &amzn_secret, &amzn_region)?;
         } else {
-            data = text_to_speech(&gloud_key, &report, station.voice)?;
-        }
-=======
-        let data = match station.tts {
-            TextToSpeechProvider::GoogleCloud { voice } => {
-                gcloud::text_to_speech(&gloud_key, &report, voice)?
-            }
-        };
->>>>>>> 8ee4b47e
+            data = match station.tts {
+                TextToSpeechProvider::GoogleCloud { voice } => {
+                    gcloud::text_to_speech(&gloud_key, &report, voice)?
+                }
+            };
+        }
         let mut data = Cursor::new(data);
 
         let srs_addr = ("127.0.0.1", srs_port);
